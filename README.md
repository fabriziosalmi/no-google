--- conflicted
+++ resolved
@@ -31,7 +31,6 @@
 I don't care if youtube is broken.
 I'll may work on an efficient regex for this purpose.
 
-<<<<<<< HEAD
 ## **Experimental** regexes
 >_^(.+[-_.])??google[-_.]
 
@@ -66,8 +65,4 @@
   [Regex filters made by](https://github.com/nickspaargaren/pihole-google/issues/7) [@scoobydom0](https://github.com/scoobydom0)
   
 ## Sites you may want to whitelist
->recaptcha.google.com
-=======
-# Sites you may want to whitelist
->0.0.0.0 recaptcha.google.com
->>>>>>> 21ac48df
+>recaptcha.google.com